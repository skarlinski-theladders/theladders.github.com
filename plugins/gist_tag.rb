# A Liquid tag for Jekyll sites that allows embedding Gists and showing code for non-JavaScript enabled browsers and readers.
# by: Brandon Tilly
# Source URL: https://gist.github.com/1027674
# Post http://brandontilley.com/2011/01/31/gist-tag-for-jekyll.html
#
# Example usage: {% gist 1027674 gist_tag.rb %} //embeds a gist for this plugin

require 'cgi'
require 'digest/md5'
require 'net/https'
require 'uri'

module Jekyll
  class GistTag < Liquid::Tag
    def initialize(tag_name, text, token)
      super
      @text           = text
      @cache_disabled = false
      @cache_folder   = File.expand_path "../.gist-cache", File.dirname(__FILE__)
      FileUtils.mkdir_p @cache_folder
    end

    def render(context)
      if parts = @text.match(/([a-zA-Z\d]*) (.*)/)
        gist, file = parts[1].strip, parts[2].strip
        script_url = script_url_for gist, file
        code       = get_cached_gist(gist, file) || get_gist_from_web(gist, file)
        html_output_for script_url, code
      else
        ""
      end
    end

    def html_output_for(script_url, code)
      code = CGI.escapeHTML code
      <<-HTML
<div><script src='#{script_url}'></script>
<noscript><pre><code>#{code}</code></pre></noscript></div>
      HTML
    end

    def script_url_for(gist_id, filename)
      url = "https://gist.github.com/#{gist_id}.js"
      url = "#{url}?file=#{filename}" unless filename.nil? or filename.empty?
      url
    end

    def get_gist_url_for(gist, file)
      "https://gist.github.com/raw/#{gist}/#{file}"
    end

    def cache(gist, file, data)
      cache_file = get_cache_file_for gist, file
      File.open(cache_file, "w") do |io|
        io.write data
      end
    end

    def get_cached_gist(gist, file)
      return nil if @cache_disabled
      cache_file = get_cache_file_for gist, file
      File.read cache_file if File.exist? cache_file
    end

    def get_cache_file_for(gist, file)
      bad_chars = /[^a-zA-Z0-9\-_.]/
      gist      = gist.gsub bad_chars, ''
      file      = file.gsub bad_chars, ''
      md5       = Digest::MD5.hexdigest "#{gist}-#{file}"
      File.join @cache_folder, "#{gist}-#{file}-#{md5}.cache"
    end

    def get_gist_from_web(gist, file)
      gist_url = get_gist_url_for(gist, file)
      data     = get_web_content(gist_url)

      if data.code.to_i == 302
        data = handle_gist_redirecting(data)
      end

      if data.code.to_i != 200
        raise RuntimeError, "Gist replied with #{data.code} for #{gist_url}"
      end

      cache(gist, file, data.body) unless @cache_disabled
      data.body
    end

    def handle_gist_redirecting(data)
      redirected_url = data.header['Location']
      if redirected_url.nil? || redirected_url.empty?
        raise ArgumentError, "GitHub replied with a 302 but didn't provide a location in the response headers."
      end
      get_web_content(redirected_url)
    end

    def get_web_content(url)
      raw_uri           = URI.parse url
      proxy             = ENV['http_proxy']
      if proxy
        proxy_uri       = URI.parse(proxy)
        https           = Net::HTTP::Proxy(proxy_uri.host, proxy_uri.port).new raw_uri.host, raw_uri.port
      else
        https           = Net::HTTP.new raw_uri.host, raw_uri.port
      end
      https.use_ssl     = true
      https.verify_mode = OpenSSL::SSL::VERIFY_NONE
      request           = Net::HTTP::Get.new raw_uri.request_uri
      data              = https.request request
<<<<<<< HEAD
      if data.code.to_i != 200
        raise RuntimeError, "Gist replied with #{data.code} for #{gist_url}"
      end
      data              = data.body
      cache gist, file, data unless @cache_disabled
      data
=======
>>>>>>> 74d72389
    end
  end

  class GistTagNoCache < GistTag
    def initialize(tag_name, text, token)
      super
      @cache_disabled = true
    end
  end
end

Liquid::Template.register_tag('gist', Jekyll::GistTag)
Liquid::Template.register_tag('gistnocache', Jekyll::GistTagNoCache)<|MERGE_RESOLUTION|>--- conflicted
+++ resolved
@@ -107,15 +107,12 @@
       https.verify_mode = OpenSSL::SSL::VERIFY_NONE
       request           = Net::HTTP::Get.new raw_uri.request_uri
       data              = https.request request
-<<<<<<< HEAD
       if data.code.to_i != 200
         raise RuntimeError, "Gist replied with #{data.code} for #{gist_url}"
       end
       data              = data.body
       cache gist, file, data unless @cache_disabled
       data
-=======
->>>>>>> 74d72389
     end
   end
 
